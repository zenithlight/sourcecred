--- conflicted
+++ resolved
@@ -7,7 +7,6 @@
 import {parser, type DiscordConfig, type DiscordToken} from "./config";
 import {declaration} from "./declaration";
 import {join as pathJoin} from "path";
-import * as NullUtil from "../../util/null";
 import {type TaskReporter} from "../../util/taskReporter";
 import {Fetcher} from "./fetcher";
 import {Mirror} from "./mirror";
@@ -70,15 +69,10 @@
     const _ = rd; // TODO(#1808): not yet used
     const {
       guildId,
-<<<<<<< HEAD
+      useAsymptoticReactionWeights,
       reactionWeights,
       roleWeightConfig,
       channelWeightConfig,
-=======
-      useAsymptoticReactionWeights,
-      reactionWeights,
-      roleWeightConfig,
->>>>>>> a5b6dd02
     } = await loadConfig(ctx);
     const repo = await repository(ctx, guildId);
     const declarationWeights = weightsForDeclaration(declaration);
@@ -91,12 +85,8 @@
       repo,
       declarationWeights,
       reactionWeights,
-<<<<<<< HEAD
       NullUtil.orElse(roleWeightConfig, defaultRoleWeightConfig),
       NullUtil.orElse(channelWeightConfig, defaultChannelWeightConfig)
-=======
-      NullUtil.orElse(roleWeightConfig, defaultRoleWeightConfig)
->>>>>>> a5b6dd02
     );
   }
 
